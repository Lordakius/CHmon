<!-- @see (casperstorm): Disable MD024 because `Keep a Changelog` use duplicate
header titles -->
<!-- markdownlint-disable MD024 -->

# Changelog

All notable changes to this project will be documented in this file.

The format is based on [Keep a Changelog](https://keepachangelog.com/en/1.0.0/),
and this project adheres to [Semantic Versioning](https://semver.org/spec/v2.0.0.html).

The sections should follow the order `Packaging`, `Added`, `Changed`, `Fixed`
and `Removed`.

## [Unreleased]

<<<<<<< HEAD
### Added

- Added `add-path` CLI command. More information can be found in CLI.md.
=======
### Changed

- Renamed CLI command `update-weakauras` to `update-auras`.
>>>>>>> 07a9abbc

### Fixed

- Resolved issue where single accounts was never saved to the
  config casuing the CLI `update-weakauras` not to work properly.

## [1.0.1] - 2021-03-28

### Added

- Added flavor for Classic Beta (which TBC Classic beta is using).
- Support zstd compression when creating backups

### Fix

- CLI now works properly with the new multiple path setup.
- Turkish language no longer crash Ajour in the Wago screen.
- Auto refresh will now correctly respect the exclude list.

## [1.0.0] - 2021-03-23

### Added

- Ability to choose a different directory for each flavor.
  This means you can use a single instance of Ajour even if you have Retail and
  Classic in two different directories.
- Addon backup directory will be created if missing
- Addon updates are automatically checked for every 30 minutes while the program
  is open. If new updates are available, they will be sorted to the top of the screen
- A new "Auto Update" setting can be enabled in the Addons section of the Settings.
  When enabled, Ajour will automatically apply new addon updates when available
  (new updates are checked for every 30 minutes)
- Plater Nameplates are supported in the Wago tab. Updates can be applied
  from this screen

### Changed

- Renamed My WeakAuras to Wago because we now support both Plater and WeakAuras
- Error messages are cleared when "Refresh" is pressed

### Fixed

- Default config folder is no longer created when passing a custom directory
  with `--data`

## [0.7.2] - 2021-03-02

### Added

- Automatically select account in My WeakAuras if there only is one account

### Changed

- Better UX when opening Catalog for the first time

### Fixed

- Issue with TownlongYak addons while updating them through CLI
- Ensure orphaned folders aren't created when updating an addon that no longer
  has a folder from the previous version
- Linux: Disable self update for non-AppImage binaries since this functionality
  only works on the published AppImage

## [0.7.1] - 2021-02-14

### Added

- Townlong Yak addons has been added to the Catalog.
- Optional 'Categories' column for Catalog.
- Optional 'Summary' column for My Addons.
- New languages added to Ajour:
  - 🇺🇦 Ukrainian (thanks Krapka and Orney)

### Changed

- Sorted language picker in Settings.
- Tweaked catalog fuzzy search to weight title matches higher than description
  matches.

### Fixed

- Multiple error messages are now correctly localized.
- Corrected error in flavor detection if Ajour was launched before WoW had ever
  been launched.

## [0.7.0] - 2021-01-26

### Added

- Ability to search for addons in MyAddons.
- New languages added to Ajour:
  - 🇨🇿 Czech (thanks Ragnarocek)
  - 🇳🇴 Norwegian (thanks Jim Nordbø and Nichlas Sørli)
  - 🇭🇺 Hungarian (thanks Krisz)
  - 🇵🇹 Portuguese (thanks Boryana)
  - 🇸🇰 Slovak (thanks Ragnarocek)
  - 🇹🇷 Turkish (thanks Gageracer)

### Changed

- Ajour binaries for Windows are now digitally signed.
- Refreshed the menu with a more simple and uncluttered look.
- Catalog fuzzy matching better removes unrelated results while retaining relevant
  results

### Fixed

- Refresh button in My WeakAura is now interactable at all times.
- Catalog is now being cached and will load faster than before.

## [0.6.3] - 2021-01-14

### Added

- Added back inline changelogs for remote version. Clicking on the remote version
  will show the changelog inline instead of opening a browser window.
- Ajour has been localized. Currently we support the following languages:
  - 🇺🇸 English
  - 🇩🇰 Danish
  - 🇷🇺 Russian (thanks Ruslan)
  - 🇪🇸 Spanish (thanks El Empresario and Boryana)
  - 🇩🇪 German (thanks Subduck)
  - 🇫🇷 French (thanks Nelfym)
  - 🇸🇪 Swedish (thanks Zee)

### Fixed

- Parsing error causing WeakAuras to fail parsing due to missing "version" field
- Incorrect percent encoding in WeakAuras API calls causing auras to not display

## [0.6.1] - 2021-01-02

### Added

- Added "Beta / Alpha" release channel support for GitHub addons. Releases marked
  as "pre-release" on GitHub will show as an update when the addon is marked as
  "Beta" or "Alpha". Releases not marked as "pre-release" will show up for "Stable".
- Row colors now alternate by default for better accessibility. This can be turned
  off in settings under the UI section's "Alternate Row Colors" checkbox.
- Remote version can be clicked to directly open the changelog webpage.
- Added a new button in settings under Column configuration to "Reset Columns".
  Pressing this button will reset columns to their default size, sort & visibility.
- SavedVariables can now be deleted along side the addon if you enable it from
  Settings.

### Changed

- `Interface` folder root is included in the zip backup when `AddOns` is selected.
  Some users store proprietary data alongside the `AddOns` folder that they'd like
  included during backup.
- Removed `Force install` as it had no value.

### Fixed

- Now correctly parses WeakAuars uploaded to Wago as a guest.
- Fixed addon title letter casing for GitHub addons by using the actual repository
  name instead of parsed repo from the user inputted URL
- Removed minimum window size on Linux. This fixed a issue where the application
  would not be resizable.
- Fixed bug where log file didn't respect custom `--data` path. Log is now created
  under the supplied `--data` path.
- Small height difference in Catalog search menu.

## [0.6.0] - 2020-12-20

### Added

- Support for updating WeakAuras from [Wago.io](https://wago.io/weakauras).
  You will find a new button in the menu called `My WeakAuras` if you have
  the WeakAura addon installed.
  - Once setup in Ajour, WeakAuras updates can also be checked on the CLI with
    `ajour update-weakauras`.
- A global release channel can now be set in Settings. This makes it easy to set
  all addons to a certain release channel, instead of going through them one by
  one. Each addon can still overwrite this setting, if wanted.

### Changed

- Catalog search now uses a fuzzy match for better searching of the catalog.

### Fixed

- Certain CF addons weren't fingerprinted correctly due to a bug in the fingerprinting
  logic for splitting on lines.
- Fix a bug where users upgrading from an older version of Ajour might have incorrect
  behavior when trying to resize a column in the Catalog
- Ignored addons are now sorted correctly again
- Fingerprint and addon cache entries are now properly deleted when the addon folder
  is missing from the filesystem
- Unknown addons are now at the botton of the addon list by default instead of top
- Padding was added back on My Addon and Catalog title columns, which was unintentionally
  removed when implementing highlightable rows

## [0.5.4] - 2020-12-07

### Added

- Row Highlighting. Rows in `My Addons` and `Catalog` will now highlight on mouseover.
  Clicking a row in `My Addons` will expand it. Clicking a row in `Catalog` will
  launch the website of the addon.
- Ability to retry an update, if it failed during download or unpacking.
- A minimum size to the Ajour window.
- A new Beta self update channel has been added that can be selected to allow self
  updating Ajour to beta releases. Use this if you'd like to help test out newer
  features before they are released, or just want the latest a little quicker than
  our normal release schedule. This can be changed in the settings.
- Periodic self update check. Ajour will now check for self updates while running
  every hour. Previously self updates were only checked on launch.

### Changed

- The old Changelog system has been removed which means you can no longer
  interact with the versions in the `Local` and `Remote` columns.
  Instead, a `Changelog` button has been added to the expanded addon window.

### Fixed

- Fixed issue where some Tukui addons wouldn't get matched correctly.
- Fixed a bug in backup where the zip archive created on Windows didn't open
  properly
  on Linux and Macos. Fixed by converting Windows `\` path separators to `/`
  before writing to the zip file.

## [0.5.3] - 2020-11-23

### Added

- Added an option to Backup via the command line. Flavors and backup folder sources
  can be specified
  - Pass `ajour backup --help` to get help using this new command
- Two new themes; Ferra and One Dark
- Button in settings to open config data directory

### Changed

- Sorted themes alphabetically in the picker
- Better human readable errors in Ajour gui. Errors and underlying causes
  are still logged.

### Fixed

- Fixed bug that caused catalog to fail downloading when `null` values existed
  in the payload
- Ajour starts with zero height and width after being closed minimized
- Removed timeout for downloading the catalog. Users with slow internet can now
  fetch the catalog regardless of how long it will take
- Catalog could cause Ajour to crash if internet connection was slow

## [0.5.2] - 2020-11-20

### Packaging

- Updated Ajour icon on macOS to a "Big Sur" version

### Added

- About view
- Option to hide ignored addons

### Changed

- Date sort catalog descending first, which is more natural
- Settings now use the whole view

### Fixed

- Game Version fallback to TOC could in some cases fail
- Visual glitch when only having 1 flavor
- Load addons into catalog asynchronously
- Only show categories pertaining to the source selected

## [0.5.1] - 2020-11-12

### Added

- WoWInterface addons has been added to the Catalog.
- Catalog will automatically refresh if Ajour is kept open.
  - Underlying catalog data refreshes every night at 00:00 UTC, this refresh
    triggers at 00:05 UTC
- Added ability to toggle which folders get included in Backup (AddOns & WTF)
- Addons can be installed from GitHub and GitLab via the GUI or command line
  - To install via the command line, check out `ajour install --help`

### Fixed

- If we don't get Game Version from API we fallback to the one in the TOC file
  if present.
- Increased width on certain buttons to avoid line breaks.

## [0.5.0] - 2020-11-03

### Packaging

- Ajour can now self update when a new release is available. An "Update" button
  will appear along with a message that a newer release is available. Clicking this
  button will automatically update Ajour and relaunch it as the newer version.
  - On windows, self update may fail if you've placed the executable in Program
    Files due to permissions. Either run as administrator or place the executable
    under your User folder. We recommend placing it as `%APPDATA%\ajour\ajour.exe`
    and pinning to the taskbar or creating a desktop shortcut.
  - On linux, self update only works when running from the AppImage.
- The linux `AppImage` release assets are now built on Ubuntu 16.04 (Xenial) to
  improve support.

### Added

- You can now select which columns you want to see in the Catalog.
- Game version has been added as a optional column to addons in the Catalog.
- Ajour now matches addons against WoWInterface.
- Button to Ajour website in Settings.
- Tukui addons can now be installed via the Catalog.
  - A cache was added to support this feature since tukui addons have fairly
    unreliable metadata in their .toc files.

### Fixed

- Some addons failed to install through the catalog.
- Cancelling when changing wow path will empty list.
- Case-sensitive issue when sorting addons by title.
- Better addon changelog formatting.
- Bug on linux that caused window size to grow / shrink between sessions when a
  <>1.0 scale was set.
- Issue where Ajour sometimes shows a blank screen while content is loading.
- Issue where forked addons from the curse API would show both versions of the
  addon in Ajour instead of only the one actually installed.

## [0.4.4] - 2020-10-23

### Fixed

- Fixed issue where Tukui addons would delete dependency standalone addons
  during update.
- Now correctly shows all sub-addons if they are a seperate addons.
  - An example is Altoholic-Retail (Teelo's Fork). All it's dependencies are
    actually standalone addons. They are now correctly shown.

## [0.4.3] - 2020-10-22

### Fixed

- Fixed the CurseForge API issue by using another api that caches the responses
  (kindly provided by wowup.io).
- Minor improvements to the matching addons which was caused by yesterdays update
  (SORRY!).

## [0.4.2] - 2020-10-21

### Added

- Add fallback measures for displaying addons when fingerprinting fails or we
  can't link an addon to a remote registry.
  - Curse addons that have been locally modified should now display properly in
    Ajour. A `Repair` button will be present which will install the latest version
    of the addon so Ajour can accurately track the addon without local modifications.
  - Addons that can't match to any registry will now show up in Ajour as status
    `Unknown`. Addons that have multiple folders will not be grouped and instead
    we will show one entry for every folder.
  - **NOTE**: The current ongoing issues with the CurseForge fingerprint API
    means some addons will randomly get one of these new statuses, but should be
    ignored until that issue has been resolved.
- Added Latest Release column to both My Addons and Catalog.
- Support for Beta and PTR.
- When pressing on either `local` or `remote` version in MyAddons you will see
  the changelog.
- When pressing on the addon title inside the catalog Ajour will open the addon
  website.

### Fixed

- Fixed bug where orphaned folders could exist after updating an addon if the
  newer version of an addon didnt't include those folders anymore.
- Ensure symlinks are removed in the addons folder prior to extracting an addon,
  so we don't write into the symlink and instead remove the link / create a new folder.
  - This is a request from a developer who symlinks their source code into the
    addons folder and Ajour could accidently overwrite it.
- Fixed catalog install buttons getting stuck when install fails or addon is
  unavailable to download. Button will now show "Retry" if failed and disabled as
  "Unavailable" if the addon is unavailable.
- Added a check on content length of downloaded addons when updating or
  installing and properly set an error message when this occurs so we know the
  update / install failed so use can retry.
- Fixed a bug in the logic for selecting a relevant release channel.

### Changed

- Now only shows the flavors which is detected in your World of Warcraft folder

### Packaging

- Added Forest Night theme

## [0.4.1] - 2020-10-11

### Added

- 10 new themes has been bundled together with the application.
  - The way you define a theme has been refactored so we can define more nuances.
  - This is a breaking changes for old themes, which needs to be refactored to
    the new format. By default if the theme does not conform to the new format,
    Ajour will simply not try to parse it.
- Added a command line option to update all addons with an update without launching
  the GUI. Process will exit after completing.
  - Use `ajour update` from command line
- Ajour can now self update when a new release is available.
  - User is presented with an "Update" buton instead of a "Download" button when
    a new release is available. Upon clicking, the new release will be downloaded
    in the background, replace the existing executable file, and will be relaunched
    as the new version.

### Fixed

- Fixed a case where we would choose alpha even though it was older than stable.
- Fixed fingerprinting where some addons would fail during fingerprinting due to
  invalid UTF-8 characters and missing files. These addons now successfully fingerprint.

## [0.4.0] - 2020-10-06

### Added

- The catalog has been implemented 📦
  - This is long awaited, but we wanted to get it right. You can now easily and
    quickly search, filter and install addons
  - This first release of the catalog will come with CurseForge as source and in
    the next release we will add Tukui as well
- Logic for falling back to root World of Warcraft directory if a sub-folder was
  chosen
  - We solved a UX problem with some coding logic. It was not always clear that
    Ajour requires the World of Warcraft root folder

### Changed

- Tidy up Settings
- Better onboarding the first time you start Ajour
  - We have added a nice button to the welcome message to let users easily get
    going by selecting the World of Warcraft path

## [0.3.5] - 2020-10-01

### Packaging

- Updated Ajour icon.
- Added an alternative build that uses OpenGL. This will allow Ajour to be used
  by the widest possible audience, and resolve issues where users couldn't use Ajour
  with older / certain GPU configurations. An alternative download link will be
  provided to users wanting to try this build over the default.
- Added AppImage release that can be used on linux distro

### Added

- You can now select which release channel you want each addon to use. Currently
  `alpha`, `beta` and `stable` is supported.
- Columns can now be toggled as visible and reordered from settings. In addition,
  3 new optional columns have been added that can be toggled (Channel, Game Version,
  Author).
- Added command line options that can be specified to change the behavior of Ajour
  at runtime.
  - `--data <PATH>` can be specified to use a custom data directory
  - `--aa <true / false>` can be specified to enable / disable Anti-aliasing.
    Anti-aliasing is used by default if not specified.

### Changed

- Ignored addons has been removed from settings, and is now present in the addon
  list with a `ignored` status.
  - Reason for this is to clean up settings view.
- Reworked the controls for selected flavor. It should now be more obvious what
  is selected and what you can select.
- Ajour now does a better job at cache busting by looking at the modified date
  on a Addon folder.

### Fixed

- Ajour now creates the `.config` dir if it does not exist on macOS and Linux.
  - This fixes a crash where Ajour coudn't start if the user didn't have a `.config`
    directory.
- Fixed a issue where Ajour would crash if CurseForge returned Minecraft addons
  instead of a World of Warcraft addons.
  - We have had a incident where a requested World of Warcraft addon was returned
    as a Minecraft plugin called HorsePower. This we did not expect so Ajour would
    crash.

## [0.3.4] - 2020-09-26

### Packaging

- Windows: Ajour now comes bundled with the needed dependencies. This way we avoid
  relying on the system having Microsoft Visual C++ 2015 Redistributable.

### Added

- It is now possible to see when a update was released in the details view of an
  addon.
- A website button has been added to the detail view of each addon.
  - The idea is that with this button, it is easy to open up the addon website
    and view additional information which Ajour might not show.
- Columns can be resized by clicking & dragging the dividers between the column
  headers. This change will be saved and used when starting Ajour.
- Window size will be saved when resizing the application and used when starting
  Ajour.
- UI Scaling has been added to settings. UI scale can be increased or decreased
  and will be saved when changed.
- A backup option has been added to archive the AddOns and WTF folders from each
  flavor installed on the machine to a user chosen directory.
  - Backups created through Ajour are not actively managed once created, so pruning
    old backups and restoring from a backup need to be handled by the user

### Changed

- Detail view has now a more calm look by utlilizing the space to the right, and
  by increasing the opacity of the background slighty to create some levels in the
  design.

## [0.3.3] - 2020-09-17

### Packaging

- Added local logging for debugging the application. An `ajour.log` file is saved
  in the ajour config directory. This file can be shared along with any bug reports
  to help better debug the issue

### Added

- Improve clarity of row titles to reflect current sort state

### Changed

- Made it easier to use Ajour if you play both Classic and Retail by moving the
  control from settings into the menubar
  - Ajour will now parse both Classic and Retail directories on launch. This means
    that when you switch between the two it will now be instantaneously

### Fixed

- Update all will now respect ignored addons, and correctly skip them
- The settings- and detail-window will now be closed on interactions outside of
  it
  - It was a bit confusing that the windows stayed open even though you interacted
    with the application outside of them
- When displaying details for an addon, the title of the addon is highlighted to
  improve visibility of which addon is expanded
- Better toc file parsing
  - We now have better logic catching the values inside the toc file
  - If we for some reason does not find a title for the addon, we fallback and
    use the foldername
- Check for case-insensitive version of `Interface/AddOns` folder for robustness
- Check for & create ajour config folder before launching concurrent init operations
  - The `load_config` and `load_user_themes` operations are launched concurrently
    on startup. Since they both require the config folder, they will both try to
    create it if it doesn't exist. This causes a panic on linux since the `create_dir`
    fs operation fails if the folder already exists

## [0.3.2] - 2020-09-11

### Changed

- Light theme is now a bit more gentle to the eyes. Don't worry, it's still not
  default.
- Switched Refresh and Update All buttons.

## [0.3.1] - 2020-09-11

### Fixed

- Correctly rehashes addon after an update.
  - After an addon was updated we did in some cases not rehash correctly. This
    was due to the fact that a addon can have multiple folders and this was not
    taken into account in this case. Another case was that we replaced the content
    with the new update, but that could again lead to a miscalclulated hash if there
    was a mismatch in amount of files. Thanks to [tarkah](https://github.com/tarkah)
    for these optimizations.

## [0.3.0] - 2020-09-10

### Added

- Fingerprinting is now used to better match addons.
  - This is a bigger refactor, which introduces a whole new way of matching addons.
    We are now doing a hash of each addon, which we then compare with the API to
    see if we need to update or not. It has, however, introduced a longer initial
    load time because we need to hash each addon. The hash is saved locally, so
    we have some logic in place to minimize the amount of times we are hashing.

### Fixed

- Trimming leading and trailing whitespace from toc values.
  - Small issue where some `.toc` files added multiple space before, or after values
    which would confuse our UI.
- UI glitch in settings has been removed.

## [0.2.5] - 2020-09-05

### Added

- Make columns sortable (by [tarkah](https://github.com/tarkah))
- Support for user themes and theme selection (by [tarkah](https://github.com/tarkah))

### Fixed

- UTF-8 issue in .toc file
- Updated copy, and improved onboarding experience

## [0.2.4] - 2020-09-02

### Added

- Ajour checks itself for updates (by [tarkah](https://github.com/tarkah))
- Tukui now handle classic flavor

### Changed

- Removed details button. Title is now clickable.

### Fixed

- Parsing issue with Tukui addons.

## [0.2.3] - 2020-08-30

### Added

- New logic for bundling together addons
- Author information in addon details
- Ignore and unignore addons

### Changed

- Throttle # of connections to api

## [0.2.2] - 2020-08-27

### Added

- Select game flavor in Settings

### Fixed

- Large addons were not being timedout
- Linux users were not able to select a folder in file dialog

## [0.2.1] - 2020-08-26

### Added

- Settings view
- File dialog to select World of Warcraft pth from settings view
- Force download button on addons

### Fixed

- Better copy for many strings<|MERGE_RESOLUTION|>--- conflicted
+++ resolved
@@ -14,15 +14,13 @@
 
 ## [Unreleased]
 
-<<<<<<< HEAD
-### Added
-
-- Added `add-path` CLI command. More information can be found in CLI.md.
-=======
+### Added
+
+- Added CLI command `add-path`. More information can be found in CLI.md.
+
 ### Changed
 
 - Renamed CLI command `update-weakauras` to `update-auras`.
->>>>>>> 07a9abbc
 
 ### Fixed
 
