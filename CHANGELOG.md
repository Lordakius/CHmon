<!-- @see (casperstorm): Disable MD024 because `Keep a Changelog` use duplicate
header titles -->
<!-- markdownlint-disable MD024 -->

# Changelog

All notable changes to this project will be documented in this file.

The format is based on [Keep a Changelog](https://keepachangelog.com/en/1.0.0/),
and this project adheres to [Semantic Versioning](https://semver.org/spec/v2.0.0.html).

The sections should follow the order `Packaging`, `Added`, `Changed`, `Fixed`
and `Removed`.

## [Unreleased]

<<<<<<< HEAD
### Added

- Support zstd compression when creating backups
=======
### Fix

- CLI now works properly with the new multiple path setup.
- Turkish language no longer crash Ajour in the Wago screen.
>>>>>>> 63f15ad2

## [1.0.0] - 2021-03-23

### Added

- Ability to choose a different directory for each flavor.
  This means you can use a single instance of Ajour even if you have Retail and
  Classic in two different directories.
- Addon backup directory will be created if missing
- Addon updates are automatically checked for every 30 minutes while the program
  is open. If new updates are available, they will be sorted to the top of the screen
- A new "Auto Update" setting can be enabled in the Addons section of the Settings.
  When enabled, Ajour will automatically apply new addon updates when available
  (new updates are checked for every 30 minutes)
- Plater Nameplates are supported in the Wago tab. Updates can be applied
  from this screen

### Changed

- Renamed My WeakAuras to Wago because we now support both Plater and WeakAuras
- Error messages are cleared when "Refresh" is pressed

### Fixed

- Default config folder is no longer created when passing a custom directory
  with `--data`

## [0.7.2] - 2021-03-02

### Added

- Automatically select account in My WeakAuras if there only is one account

### Changed

- Better UX when opening Catalog for the first time

### Fixed

- Issue with TownlongYak addons while updating them through CLI
- Ensure orphaned folders aren't created when updating an addon that no longer
  has a folder from the previous version
- Linux: Disable self update for non-AppImage binaries since this functionality
  only works on the published AppImage

## [0.7.1] - 2021-02-14

### Added

- Townlong Yak addons has been added to the Catalog.
- Optional 'Categories' column for Catalog.
- Optional 'Summary' column for My Addons.
- New languages added to Ajour:
  - 🇺🇦 Ukrainian (thanks Krapka and Orney)

### Changed

- Sorted language picker in Settings.
- Tweaked catalog fuzzy search to weight title matches higher than description
  matches.

### Fixed

- Multiple error messages are now correctly localized.
- Corrected error in flavor detection if Ajour was launched before WoW had ever
  been launched.

## [0.7.0] - 2021-01-26

### Added

- Ability to search for addons in MyAddons.
- New languages added to Ajour:
  - 🇨🇿 Czech (thanks Ragnarocek)
  - 🇳🇴 Norwegian (thanks Jim Nordbø and Nichlas Sørli)
  - 🇭🇺 Hungarian (thanks Krisz)
  - 🇵🇹 Portuguese (thanks Boryana)
  - 🇸🇰 Slovak (thanks Ragnarocek)
  - 🇹🇷 Turkish (thanks Gageracer)

### Changed

- Ajour binaries for Windows are now digitally signed.
- Refreshed the menu with a more simple and uncluttered look.
- Catalog fuzzy matching better removes unrelated results while retaining relevant
  results

### Fixed

- Refresh button in My WeakAura is now interactable at all times.
- Catalog is now being cached and will load faster than before.

## [0.6.3] - 2021-01-14

### Added

- Added back inline changelogs for remote version. Clicking on the remote version
  will show the changelog inline instead of opening a browser window.
- Ajour has been localized. Currently we support the following languages:
  - 🇺🇸 English
  - 🇩🇰 Danish
  - 🇷🇺 Russian (thanks Ruslan)
  - 🇪🇸 Spanish (thanks El Empresario and Boryana)
  - 🇩🇪 German (thanks Subduck)
  - 🇫🇷 French (thanks Nelfym)
  - 🇸🇪 Swedish (thanks Zee)

### Fixed

- Parsing error causing WeakAuras to fail parsing due to missing "version" field
- Incorrect percent encoding in WeakAuras API calls causing auras to not display

## [0.6.1] - 2021-01-02

### Added

- Added "Beta / Alpha" release channel support for GitHub addons. Releases marked
  as "pre-release" on GitHub will show as an update when the addon is marked as
  "Beta" or "Alpha". Releases not marked as "pre-release" will show up for "Stable".
- Row colors now alternate by default for better accessibility. This can be turned
  off in settings under the UI section's "Alternate Row Colors" checkbox.
- Remote version can be clicked to directly open the changelog webpage.
- Added a new button in settings under Column configuration to "Reset Columns".
  Pressing this button will reset columns to their default size, sort & visibility.
- SavedVariables can now be deleted along side the addon if you enable it from
  Settings.

### Changed

- `Interface` folder root is included in the zip backup when `AddOns` is selected.
  Some users store proprietary data alongside the `AddOns` folder that they'd like
  included during backup.
- Removed `Force install` as it had no value.

### Fixed

- Now correctly parses WeakAuars uploaded to Wago as a guest.
- Fixed addon title letter casing for GitHub addons by using the actual repository
  name instead of parsed repo from the user inputted URL
- Removed minimum window size on Linux. This fixed a issue where the application
  would not be resizable.
- Fixed bug where log file didn't respect custom `--data` path. Log is now created
  under the supplied `--data` path.
- Small height difference in Catalog search menu.

## [0.6.0] - 2020-12-20

### Added

- Support for updating WeakAuras from [Wago.io](https://wago.io/weakauras).
  You will find a new button in the menu called `My WeakAuras` if you have
  the WeakAura addon installed.
  - Once setup in Ajour, WeakAuras updates can also be checked on the CLI with
    `ajour update-weakauras`.
- A global release channel can now be set in Settings. This makes it easy to set
  all addons to a certain release channel, instead of going through them one by
  one. Each addon can still overwrite this setting, if wanted.

### Changed

- Catalog search now uses a fuzzy match for better searching of the catalog.

### Fixed

- Certain CF addons weren't fingerprinted correctly due to a bug in the fingerprinting
  logic for splitting on lines.
- Fix a bug where users upgrading from an older version of Ajour might have incorrect
  behavior when trying to resize a column in the Catalog
- Ignored addons are now sorted correctly again
- Fingerprint and addon cache entries are now properly deleted when the addon folder
  is missing from the filesystem
- Unknown addons are now at the botton of the addon list by default instead of top
- Padding was added back on My Addon and Catalog title columns, which was unintentionally
  removed when implementing highlightable rows

## [0.5.4] - 2020-12-07

### Added

- Row Highlighting. Rows in `My Addons` and `Catalog` will now highlight on mouseover.
  Clicking a row in `My Addons` will expand it. Clicking a row in `Catalog` will
  launch the website of the addon.
- Ability to retry an update, if it failed during download or unpacking.
- A minimum size to the Ajour window.
- A new Beta self update channel has been added that can be selected to allow self
  updating Ajour to beta releases. Use this if you'd like to help test out newer
  features before they are released, or just want the latest a little quicker than
  our normal release schedule. This can be changed in the settings.
- Periodic self update check. Ajour will now check for self updates while running
  every hour. Previously self updates were only checked on launch.

### Changed

- The old Changelog system has been removed which means you can no longer
  interact with the versions in the `Local` and `Remote` columns.
  Instead, a `Changelog` button has been added to the expanded addon window.

### Fixed

- Fixed issue where some Tukui addons wouldn't get matched correctly.
- Fixed a bug in backup where the zip archive created on Windows didn't open
  properly
  on Linux and Macos. Fixed by converting Windows `\` path separators to `/`
  before writing to the zip file.

## [0.5.3] - 2020-11-23

### Added

- Added an option to Backup via the command line. Flavors and backup folder sources
  can be specified
  - Pass `ajour backup --help` to get help using this new command
- Two new themes; Ferra and One Dark
- Button in settings to open config data directory

### Changed

- Sorted themes alphabetically in the picker
- Better human readable errors in Ajour gui. Errors and underlying causes
  are still logged.

### Fixed

- Fixed bug that caused catalog to fail downloading when `null` values existed
  in the payload
- Ajour starts with zero height and width after being closed minimized
- Removed timeout for downloading the catalog. Users with slow internet can now
  fetch the catalog regardless of how long it will take
- Catalog could cause Ajour to crash if internet connection was slow

## [0.5.2] - 2020-11-20

### Packaging

- Updated Ajour icon on macOS to a "Big Sur" version

### Added

- About view
- Option to hide ignored addons

### Changed

- Date sort catalog descending first, which is more natural
- Settings now use the whole view

### Fixed

- Game Version fallback to TOC could in some cases fail
- Visual glitch when only having 1 flavor
- Load addons into catalog asynchronously
- Only show categories pertaining to the source selected

## [0.5.1] - 2020-11-12

### Added

- WoWInterface addons has been added to the Catalog.
- Catalog will automatically refresh if Ajour is kept open.
  - Underlying catalog data refreshes every night at 00:00 UTC, this refresh
    triggers at 00:05 UTC
- Added ability to toggle which folders get included in Backup (AddOns & WTF)
- Addons can be installed from GitHub and GitLab via the GUI or command line
  - To install via the command line, check out `ajour install --help`

### Fixed

- If we don't get Game Version from API we fallback to the one in the TOC file
  if present.
- Increased width on certain buttons to avoid line breaks.

## [0.5.0] - 2020-11-03

### Packaging

- Ajour can now self update when a new release is available. An "Update" button
  will appear along with a message that a newer release is available. Clicking this
  button will automatically update Ajour and relaunch it as the newer version.
  - On windows, self update may fail if you've placed the executable in Program
    Files due to permissions. Either run as administrator or place the executable
    under your User folder. We recommend placing it as `%APPDATA%\ajour\ajour.exe`
    and pinning to the taskbar or creating a desktop shortcut.
  - On linux, self update only works when running from the AppImage.
- The linux `AppImage` release assets are now built on Ubuntu 16.04 (Xenial) to
  improve support.

### Added

- You can now select which columns you want to see in the Catalog.
- Game version has been added as a optional column to addons in the Catalog.
- Ajour now matches addons against WoWInterface.
- Button to Ajour website in Settings.
- Tukui addons can now be installed via the Catalog.
  - A cache was added to support this feature since tukui addons have fairly
    unreliable metadata in their .toc files.

### Fixed

- Some addons failed to install through the catalog.
- Cancelling when changing wow path will empty list.
- Case-sensitive issue when sorting addons by title.
- Better addon changelog formatting.
- Bug on linux that caused window size to grow / shrink between sessions when a
  <>1.0 scale was set.
- Issue where Ajour sometimes shows a blank screen while content is loading.
- Issue where forked addons from the curse API would show both versions of the
  addon in Ajour instead of only the one actually installed.

## [0.4.4] - 2020-10-23

### Fixed

- Fixed issue where Tukui addons would delete dependency standalone addons
  during update.
- Now correctly shows all sub-addons if they are a seperate addons.
  - An example is Altoholic-Retail (Teelo's Fork). All it's dependencies are
    actually standalone addons. They are now correctly shown.

## [0.4.3] - 2020-10-22

### Fixed

- Fixed the CurseForge API issue by using another api that caches the responses
  (kindly provided by wowup.io).
- Minor improvements to the matching addons which was caused by yesterdays update
  (SORRY!).

## [0.4.2] - 2020-10-21

### Added

- Add fallback measures for displaying addons when fingerprinting fails or we
  can't link an addon to a remote registry.
  - Curse addons that have been locally modified should now display properly in
    Ajour. A `Repair` button will be present which will install the latest version
    of the addon so Ajour can accurately track the addon without local modifications.
  - Addons that can't match to any registry will now show up in Ajour as status
    `Unknown`. Addons that have multiple folders will not be grouped and instead
    we will show one entry for every folder.
  - **NOTE**: The current ongoing issues with the CurseForge fingerprint API
    means some addons will randomly get one of these new statuses, but should be
    ignored until that issue has been resolved.
- Added Latest Release column to both My Addons and Catalog.
- Support for Beta and PTR.
- When pressing on either `local` or `remote` version in MyAddons you will see
  the changelog.
- When pressing on the addon title inside the catalog Ajour will open the addon
  website.

### Fixed

- Fixed bug where orphaned folders could exist after updating an addon if the
  newer version of an addon didnt't include those folders anymore.
- Ensure symlinks are removed in the addons folder prior to extracting an addon,
  so we don't write into the symlink and instead remove the link / create a new folder.
  - This is a request from a developer who symlinks their source code into the
    addons folder and Ajour could accidently overwrite it.
- Fixed catalog install buttons getting stuck when install fails or addon is
  unavailable to download. Button will now show "Retry" if failed and disabled as
  "Unavailable" if the addon is unavailable.
- Added a check on content length of downloaded addons when updating or
  installing and properly set an error message when this occurs so we know the
  update / install failed so use can retry.
- Fixed a bug in the logic for selecting a relevant release channel.

### Changed

- Now only shows the flavors which is detected in your World of Warcraft folder

### Packaging

- Added Forest Night theme

## [0.4.1] - 2020-10-11

### Added

- 10 new themes has been bundled together with the application.
  - The way you define a theme has been refactored so we can define more nuances.
  - This is a breaking changes for old themes, which needs to be refactored to
    the new format. By default if the theme does not conform to the new format,
    Ajour will simply not try to parse it.
- Added a command line option to update all addons with an update without launching
  the GUI. Process will exit after completing.
  - Use `ajour update` from command line
- Ajour can now self update when a new release is available.
  - User is presented with an "Update" buton instead of a "Download" button when
    a new release is available. Upon clicking, the new release will be downloaded
    in the background, replace the existing executable file, and will be relaunched
    as the new version.

### Fixed

- Fixed a case where we would choose alpha even though it was older than stable.
- Fixed fingerprinting where some addons would fail during fingerprinting due to
  invalid UTF-8 characters and missing files. These addons now successfully fingerprint.

## [0.4.0] - 2020-10-06

### Added

- The catalog has been implemented 📦
  - This is long awaited, but we wanted to get it right. You can now easily and
    quickly search, filter and install addons
  - This first release of the catalog will come with CurseForge as source and in
    the next release we will add Tukui as well
- Logic for falling back to root World of Warcraft directory if a sub-folder was
  chosen
  - We solved a UX problem with some coding logic. It was not always clear that
    Ajour requires the World of Warcraft root folder

### Changed

- Tidy up Settings
- Better onboarding the first time you start Ajour
  - We have added a nice button to the welcome message to let users easily get
    going by selecting the World of Warcraft path

## [0.3.5] - 2020-10-01

### Packaging

- Updated Ajour icon.
- Added an alternative build that uses OpenGL. This will allow Ajour to be used
  by the widest possible audience, and resolve issues where users couldn't use Ajour
  with older / certain GPU configurations. An alternative download link will be
  provided to users wanting to try this build over the default.
- Added AppImage release that can be used on linux distro

### Added

- You can now select which release channel you want each addon to use. Currently
  `alpha`, `beta` and `stable` is supported.
- Columns can now be toggled as visible and reordered from settings. In addition,
  3 new optional columns have been added that can be toggled (Channel, Game Version,
  Author).
- Added command line options that can be specified to change the behavior of Ajour
  at runtime.
  - `--data <PATH>` can be specified to use a custom data directory
  - `--aa <true / false>` can be specified to enable / disable Anti-aliasing.
    Anti-aliasing is used by default if not specified.

### Changed

- Ignored addons has been removed from settings, and is now present in the addon
  list with a `ignored` status.
  - Reason for this is to clean up settings view.
- Reworked the controls for selected flavor. It should now be more obvious what
  is selected and what you can select.
- Ajour now does a better job at cache busting by looking at the modified date
  on a Addon folder.

### Fixed

- Ajour now creates the `.config` dir if it does not exist on macOS and Linux.
  - This fixes a crash where Ajour coudn't start if the user didn't have a `.config`
    directory.
- Fixed a issue where Ajour would crash if CurseForge returned Minecraft addons
  instead of a World of Warcraft addons.
  - We have had a incident where a requested World of Warcraft addon was returned
    as a Minecraft plugin called HorsePower. This we did not expect so Ajour would
    crash.

## [0.3.4] - 2020-09-26

### Packaging

- Windows: Ajour now comes bundled with the needed dependencies. This way we avoid
  relying on the system having Microsoft Visual C++ 2015 Redistributable.

### Added

- It is now possible to see when a update was released in the details view of an
  addon.
- A website button has been added to the detail view of each addon.
  - The idea is that with this button, it is easy to open up the addon website
    and view additional information which Ajour might not show.
- Columns can be resized by clicking & dragging the dividers between the column
  headers. This change will be saved and used when starting Ajour.
- Window size will be saved when resizing the application and used when starting
  Ajour.
- UI Scaling has been added to settings. UI scale can be increased or decreased
  and will be saved when changed.
- A backup option has been added to archive the AddOns and WTF folders from each
  flavor installed on the machine to a user chosen directory.
  - Backups created through Ajour are not actively managed once created, so pruning
    old backups and restoring from a backup need to be handled by the user

### Changed

- Detail view has now a more calm look by utlilizing the space to the right, and
  by increasing the opacity of the background slighty to create some levels in the
  design.

## [0.3.3] - 2020-09-17

### Packaging

- Added local logging for debugging the application. An `ajour.log` file is saved
  in the ajour config directory. This file can be shared along with any bug reports
  to help better debug the issue

### Added

- Improve clarity of row titles to reflect current sort state

### Changed

- Made it easier to use Ajour if you play both Classic and Retail by moving the
  control from settings into the menubar
  - Ajour will now parse both Classic and Retail directories on launch. This means
    that when you switch between the two it will now be instantaneously

### Fixed

- Update all will now respect ignored addons, and correctly skip them
- The settings- and detail-window will now be closed on interactions outside of
  it
  - It was a bit confusing that the windows stayed open even though you interacted
    with the application outside of them
- When displaying details for an addon, the title of the addon is highlighted to
  improve visibility of which addon is expanded
- Better toc file parsing
  - We now have better logic catching the values inside the toc file
  - If we for some reason does not find a title for the addon, we fallback and
    use the foldername
- Check for case-insensitive version of `Interface/AddOns` folder for robustness
- Check for & create ajour config folder before launching concurrent init operations
  - The `load_config` and `load_user_themes` operations are launched concurrently
    on startup. Since they both require the config folder, they will both try to
    create it if it doesn't exist. This causes a panic on linux since the `create_dir`
    fs operation fails if the folder already exists

## [0.3.2] - 2020-09-11

### Changed

- Light theme is now a bit more gentle to the eyes. Don't worry, it's still not
  default.
- Switched Refresh and Update All buttons.

## [0.3.1] - 2020-09-11

### Fixed

- Correctly rehashes addon after an update.
  - After an addon was updated we did in some cases not rehash correctly. This
    was due to the fact that a addon can have multiple folders and this was not
    taken into account in this case. Another case was that we replaced the content
    with the new update, but that could again lead to a miscalclulated hash if there
    was a mismatch in amount of files. Thanks to [tarkah](https://github.com/tarkah)
    for these optimizations.

## [0.3.0] - 2020-09-10

### Added

- Fingerprinting is now used to better match addons.
  - This is a bigger refactor, which introduces a whole new way of matching addons.
    We are now doing a hash of each addon, which we then compare with the API to
    see if we need to update or not. It has, however, introduced a longer initial
    load time because we need to hash each addon. The hash is saved locally, so
    we have some logic in place to minimize the amount of times we are hashing.

### Fixed

- Trimming leading and trailing whitespace from toc values.
  - Small issue where some `.toc` files added multiple space before, or after values
    which would confuse our UI.
- UI glitch in settings has been removed.

## [0.2.5] - 2020-09-05

### Added

- Make columns sortable (by [tarkah](https://github.com/tarkah))
- Support for user themes and theme selection (by [tarkah](https://github.com/tarkah))

### Fixed

- UTF-8 issue in .toc file
- Updated copy, and improved onboarding experience

## [0.2.4] - 2020-09-02

### Added

- Ajour checks itself for updates (by [tarkah](https://github.com/tarkah))
- Tukui now handle classic flavor

### Changed

- Removed details button. Title is now clickable.

### Fixed

- Parsing issue with Tukui addons.

## [0.2.3] - 2020-08-30

### Added

- New logic for bundling together addons
- Author information in addon details
- Ignore and unignore addons

### Changed

- Throttle # of connections to api

## [0.2.2] - 2020-08-27

### Added

- Select game flavor in Settings

### Fixed

- Large addons were not being timedout
- Linux users were not able to select a folder in file dialog

## [0.2.1] - 2020-08-26

### Added

- Settings view
- File dialog to select World of Warcraft pth from settings view
- Force download button on addons

### Fixed

- Better copy for many strings<|MERGE_RESOLUTION|>--- conflicted
+++ resolved
@@ -14,16 +14,14 @@
 
 ## [Unreleased]
 
-<<<<<<< HEAD
 ### Added
 
 - Support zstd compression when creating backups
-=======
+
 ### Fix
 
 - CLI now works properly with the new multiple path setup.
 - Turkish language no longer crash Ajour in the Wago screen.
->>>>>>> 63f15ad2
 
 ## [1.0.0] - 2021-03-23
 
