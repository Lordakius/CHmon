<!-- @see (casperstorm): Disable MD024 because `Keep a Changelog` use duplicate
header titles -->
<!-- markdownlint-disable MD024 -->

# Changelog

All notable changes to this project will be documented in this file.

The format is based on [Keep a Changelog](https://keepachangelog.com/en/1.0.0/),
and this project adheres to [Semantic Versioning](https://semver.org/spec/v2.0.0.html).

The sections should follow the order `Packaging`, `Added`, `Changed`, `Fixed`
and `Removed`.

## [Unreleased]

### Added
<<<<<<< HEAD

- Remote version can be clicked to directly open the changelog webpage.

### Fixed
=======
>>>>>>> aef42e0e

- Added "Beta / Alpha" release channel support for GitHub addons. Releases marked
  as "pre-release" on GitHub will show as an update when the addon is marked as
  "Beta" or "Alpha". Releases not marked as "pre-release" will show up for "Stable".
- Row colors now alternate by default for better accessibility. This can be turned
  off in settings under the UI section's "Alternate Row Colors" checkbox.

### Changed

- `Interface` folder root is included in the zip backup when `AddOns` is selected.
  Some users store proprietary data alongside the `AddOns` folder that they'd like
  included during backup.

### Fixed

- Now correctly parses WeakAuars uploaded to Wago as a guest.
- Fixed addon title letter casing for GitHub addons by using the actual repository
  name instead of parsed repo from the user inputted URL

## [0.6.0] - 2020-12-20

### Added

- Support for updating WeakAuras from [Wago.io](https://wago.io/weakauras).
  You will find a new button in the menu called `My WeakAuras` if you have
  the WeakAura addon installed.
  - Once setup in Ajour, WeakAuras updates can also be checked on the CLI with
    `ajour update-weakauras`.
- A global release channel can now be set in Settings. This makes it easy to set
  all addons to a certain release channel, instead of going through them one by
  one. Each addon can still overwrite this setting, if wanted.

### Changed

- Catalog search now uses a fuzzy match for better searching of the catalog.

### Fixed

- Certain CF addons weren't fingerprinted correctly due to a bug in the fingerprinting
  logic for splitting on lines.
- Fix a bug where users upgrading from an older version of Ajour might have incorrect
  behavior when trying to resize a column in the Catalog
- Ignored addons are now sorted correctly again
- Fingerprint and addon cache entries are now properly deleted when the addon folder
  is missing from the filesystem
- Unknown addons are now at the botton of the addon list by default instead of top
- Padding was added back on My Addon and Catalog title columns, which was unintentionally
  removed when implementing highlightable rows

## [0.5.4] - 2020-12-07

### Added

- Row Highlighting. Rows in `My Addons` and `Catalog` will now highlight on mouseover.
  Clicking a row in `My Addons` will expand it. Clicking a row in `Catalog` will
  launch the website of the addon.
- Ability to retry an update, if it failed during download or unpacking.
- A minimum size to the Ajour window.
- A new Beta self update channel has been added that can be selected to allow self
  updating Ajour to beta releases. Use this if you'd like to help test out newer
  features before they are released, or just want the latest a little quicker than
  our normal release schedule. This can be changed in the settings.
- Periodic self update check. Ajour will now check for self updates while running
  every hour. Previously self updates were only checked on launch.

### Changed

- The old Changelog system has been removed which means you can no longer
  interact with the versions in the `Local` and `Remote` columns.
  Instead, a `Changelog` button has been added to the expanded addon window.

### Fixed

- Fixed issue where some Tukui addons wouldn't get matched correctly.
- Fixed a bug in backup where the zip archive created on Windows didn't open
  properly
  on Linux and Macos. Fixed by converting Windows `\` path separators to `/`
  before writing to the zip file.

## [0.5.3] - 2020-11-23

### Added

- Added an option to Backup via the command line. Flavors and backup folder sources
  can be specified
  - Pass `ajour backup --help` to get help using this new command
- Two new themes; Ferra and One Dark
- Button in settings to open config data directory

### Changed

- Sorted themes alphabetically in the picker
- Better human readable errors in Ajour gui. Errors and underlying causes
  are still logged.

### Fixed

- Fixed bug that caused catalog to fail downloading when `null` values existed
  in the payload
- Ajour starts with zero height and width after being closed minimized
- Removed timeout for downloading the catalog. Users with slow internet can now
  fetch the catalog regardless of how long it will take
- Catalog could cause Ajour to crash if internet connection was slow

## [0.5.2] - 2020-11-20

### Packaging

- Updated Ajour icon on macOS to a "Big Sur" version

### Added

- About view
- Option to hide ignored addons

### Changed

- Date sort catalog descending first, which is more natural
- Settings now use the whole view

### Fixed

- Game Version fallback to TOC could in some cases fail
- Visual glitch when only having 1 flavor
- Load addons into catalog asynchronously
- Only show categories pertaining to the source selected

## [0.5.1] - 2020-11-12

### Added

- WoWInterface addons has been added to the Catalog.
- Catalog will automatically refresh if Ajour is kept open.
  - Underlying catalog data refreshes every night at 00:00 UTC, this refresh
    triggers at 00:05 UTC
- Added ability to toggle which folders get included in Backup (AddOns & WTF)
- Addons can be installed from GitHub and GitLab via the GUI or command line
  - To install via the command line, check out `ajour install --help`

### Fixed

- If we don't get Game Version from API we fallback to the one in the TOC file
  if present.
- Increased width on certain buttons to avoid line breaks.

## [0.5.0] - 2020-11-03

### Packaging

- Ajour can now self update when a new release is available. An "Update" button
  will appear along with a message that a newer release is available. Clicking this
  button will automatically update Ajour and relaunch it as the newer version.
  - On windows, self update may fail if you've placed the executable in Program
    Files due to permissions. Either run as administrator or place the executable
    under your User folder. We recommend placing it as `%APPDATA%\ajour\ajour.exe`
    and pinning to the taskbar or creating a desktop shortcut.
  - On linux, self update only works when running from the AppImage.
- The linux `AppImage` release assets are now built on Ubuntu 16.04 (Xenial) to
  improve support.

### Added

- You can now select which columns you want to see in the Catalog.
- Game version has been added as a optional column to addons in the Catalog.
- Ajour now matches addons against WoWInterface.
- Button to Ajour website in Settings.
- Tukui addons can now be installed via the Catalog.
  - A cache was added to support this feature since tukui addons have fairly
    unreliable metadata in their .toc files.

### Fixed

- Some addons failed to install through the catalog.
- Cancelling when changing wow path will empty list.
- Case-sensitive issue when sorting addons by title.
- Better addon changelog formatting.
- Bug on linux that caused window size to grow / shrink between sessions when a
  <>1.0 scale was set.
- Issue where Ajour sometimes shows a blank screen while content is loading.
- Issue where forked addons from the curse API would show both versions of the
  addon in Ajour instead of only the one actually installed.

## [0.4.4] - 2020-10-23

### Fixed

- Fixed issue where Tukui addons would delete dependency standalone addons
  during update.
- Now correctly shows all sub-addons if they are a seperate addons.
  - An example is Altoholic-Retail (Teelo's Fork). All it's dependencies are
    actually standalone addons. They are now correctly shown.

## [0.4.3] - 2020-10-22

### Fixed

- Fixed the CurseForge API issue by using another api that caches the responses
  (kindly provided by wowup.io).
- Minor improvements to the matching addons which was caused by yesterdays update
  (SORRY!).

## [0.4.2] - 2020-10-21

### Added

- Add fallback measures for displaying addons when fingerprinting fails or we
  can't link an addon to a remote registry.
  - Curse addons that have been locally modified should now display properly in
    Ajour. A `Repair` button will be present which will install the latest version
    of the addon so Ajour can accurately track the addon without local modifications.
  - Addons that can't match to any registry will now show up in Ajour as status
    `Unknown`. Addons that have multiple folders will not be grouped and instead
    we will show one entry for every folder.
  - **NOTE**: The current ongoing issues with the CurseForge fingerprint API
    means some addons will randomly get one of these new statuses, but should be
    ignored until that issue has been resolved.
- Added Latest Release column to both My Addons and Catalog.
- Support for Beta and PTR.
- When pressing on either `local` or `remote` version in MyAddons you will see
  the changelog.
- When pressing on the addon title inside the catalog Ajour will open the addon
  website.

### Fixed

- Fixed bug where orphaned folders could exist after updating an addon if the
  newer version of an addon didnt't include those folders anymore.
- Ensure symlinks are removed in the addons folder prior to extracting an addon,
  so we don't write into the symlink and instead remove the link / create a new folder.
  - This is a request from a developer who symlinks their source code into the
    addons folder and Ajour could accidently overwrite it.
- Fixed catalog install buttons getting stuck when install fails or addon is
  unavailable to download. Button will now show "Retry" if failed and disabled as
  "Unavailable" if the addon is unavailable.
- Added a check on content length of downloaded addons when updating or
  installing and properly set an error message when this occurs so we know the
  update / install failed so use can retry.
- Fixed a bug in the logic for selecting a relevant release channel.

### Changed

- Now only shows the flavors which is detected in your World of Warcraft folder

### Packaging

- Added Forest Night theme

## [0.4.1] - 2020-10-11

### Added

- 10 new themes has been bundled together with the application.
  - The way you define a theme has been refactored so we can define more nuances.
  - This is a breaking changes for old themes, which needs to be refactored to
    the new format. By default if the theme does not conform to the new format,
    Ajour will simply not try to parse it.
- Added a command line option to update all addons with an update without launching
  the GUI. Process will exit after completing.
  - Use `ajour update` from command line
- Ajour can now self update when a new release is available.
  - User is presented with an "Update" buton instead of a "Download" button when
    a new release is available. Upon clicking, the new release will be downloaded
    in the background, replace the existing executable file, and will be relaunched
    as the new version.

### Fixed

- Fixed a case where we would choose alpha even though it was older than stable.
- Fixed fingerprinting where some addons would fail during fingerprinting due to
  invalid UTF-8 characters and missing files. These addons now successfully fingerprint.

## [0.4.0] - 2020-10-06

### Added

- The catalog has been implemented 📦
  - This is long awaited, but we wanted to get it right. You can now easily and
    quickly search, filter and install addons
  - This first release of the catalog will come with CurseForge as source and in
    the next release we will add Tukui as well
- Logic for falling back to root World of Warcraft directory if a sub-folder was
  chosen
  - We solved a UX problem with some coding logic. It was not always clear that
    Ajour requires the World of Warcraft root folder

### Changed

- Tidy up Settings
- Better onboarding the first time you start Ajour
  - We have added a nice button to the welcome message to let users easily get
    going by selecting the World of Warcraft path

## [0.3.5] - 2020-10-01

### Packaging

- Updated Ajour icon.
- Added an alternative build that uses OpenGL. This will allow Ajour to be used
  by the widest possible audience, and resolve issues where users couldn't use Ajour
  with older / certain GPU configurations. An alternative download link will be
  provided to users wanting to try this build over the default.
- Added AppImage release that can be used on linux distro

### Added

- You can now select which release channel you want each addon to use. Currently
  `alpha`, `beta` and `stable` is supported.
- Columns can now be toggled as visible and reordered from settings. In addition,
  3 new optional columns have been added that can be toggled (Channel, Game Version,
  Author).
- Added command line options that can be specified to change the behavior of Ajour
  at runtime.
  - `--data <PATH>` can be specified to use a custom data directory
  - `--aa <true / false>` can be specified to enable / disable Anti-aliasing.
    Anti-aliasing is used by default if not specified.

### Changed

- Ignored addons has been removed from settings, and is now present in the addon
  list with a `ignored` status.
  - Reason for this is to clean up settings view.
- Reworked the controls for selected flavor. It should now be more obvious what
  is selected and what you can select.
- Ajour now does a better job at cache busting by looking at the modified date
  on a Addon folder.

### Fixed

- Ajour now creates the `.config` dir if it does not exist on macOS and Linux.
  - This fixes a crash where Ajour coudn't start if the user didn't have a `.config`
    directory.
- Fixed a issue where Ajour would crash if CurseForge returned Minecraft addons
  instead of a World of Warcraft addons.
  - We have had a incident where a requested World of Warcraft addon was returned
    as a Minecraft plugin called HorsePower. This we did not expect so Ajour would
    crash.

## [0.3.4] - 2020-09-26

### Packaging

- Windows: Ajour now comes bundled with the needed dependencies. This way we avoid
  relying on the system having Microsoft Visual C++ 2015 Redistributable.

### Added

- It is now possible to see when a update was released in the details view of an
  addon.
- A website button has been added to the detail view of each addon.
  - The idea is that with this button, it is easy to open up the addon website
    and view additional information which Ajour might not show.
- Columns can be resized by clicking & dragging the dividers between the column
  headers. This change will be saved and used when starting Ajour.
- Window size will be saved when resizing the application and used when starting
  Ajour.
- UI Scaling has been added to settings. UI scale can be increased or decreased
  and will be saved when changed.
- A backup option has been added to archive the AddOns and WTF folders from each
  flavor installed on the machine to a user chosen directory.
  - Backups created through Ajour are not actively managed once created, so pruning
    old backups and restoring from a backup need to be handled by the user

### Changed

- Detail view has now a more calm look by utlilizing the space to the right, and
  by increasing the opacity of the background slighty to create some levels in the
  design.

## [0.3.3] - 2020-09-17

### Packaging

- Added local logging for debugging the application. An `ajour.log` file is saved
  in the ajour config directory. This file can be shared along with any bug reports
  to help better debug the issue

### Added

- Improve clarity of row titles to reflect current sort state

### Changed

- Made it easier to use Ajour if you play both Classic and Retail by moving the
  control from settings into the menubar
  - Ajour will now parse both Classic and Retail directories on launch. This means
    that when you switch between the two it will now be instantaneously

### Fixed

- Update all will now respect ignored addons, and correctly skip them
- The settings- and detail-window will now be closed on interactions outside of
  it
  - It was a bit confusing that the windows stayed open even though you interacted
    with the application outside of them
- When displaying details for an addon, the title of the addon is highlighted to
  improve visibility of which addon is expanded
- Better toc file parsing
  - We now have better logic catching the values inside the toc file
  - If we for some reason does not find a title for the addon, we fallback and
    use the foldername
- Check for case-insensitive version of `Interface/AddOns` folder for robustness
- Check for & create ajour config folder before launching concurrent init operations
  - The `load_config` and `load_user_themes` operations are launched concurrently
    on startup. Since they both require the config folder, they will both try to
    create it if it doesn't exist. This causes a panic on linux since the `create_dir`
    fs operation fails if the folder already exists

## [0.3.2] - 2020-09-11

### Changed

- Light theme is now a bit more gentle to the eyes. Don't worry, it's still not
  default.
- Switched Refresh and Update All buttons.

## [0.3.1] - 2020-09-11

### Fixed

- Correctly rehashes addon after an update.
  - After an addon was updated we did in some cases not rehash correctly. This
    was due to the fact that a addon can have multiple folders and this was not
    taken into account in this case. Another case was that we replaced the content
    with the new update, but that could again lead to a miscalclulated hash if there
    was a mismatch in amount of files. Thanks to [tarkah](https://github.com/tarkah)
    for these optimizations.

## [0.3.0] - 2020-09-10

### Added

- Fingerprinting is now used to better match addons.
  - This is a bigger refactor, which introduces a whole new way of matching addons.
    We are now doing a hash of each addon, which we then compare with the API to
    see if we need to update or not. It has, however, introduced a longer initial
    load time because we need to hash each addon. The hash is saved locally, so
    we have some logic in place to minimize the amount of times we are hashing.

### Fixed

- Trimming leading and trailing whitespace from toc values.
  - Small issue where some `.toc` files added multiple space before, or after values
    which would confuse our UI.
- UI glitch in settings has been removed.

## [0.2.5] - 2020-09-05

### Added

- Make columns sortable (by [tarkah](https://github.com/tarkah))
- Support for user themes and theme selection (by [tarkah](https://github.com/tarkah))

### Fixed

- UTF-8 issue in .toc file
- Updated copy, and improved onboarding experience

## [0.2.4] - 2020-09-02

### Added

- Ajour checks itself for updates (by [tarkah](https://github.com/tarkah))
- Tukui now handle classic flavor

### Changed

- Removed details button. Title is now clickable.

### Fixed

- Parsing issue with Tukui addons.

## [0.2.3] - 2020-08-30

### Added

- New logic for bundling together addons
- Author information in addon details
- Ignore and unignore addons

### Changed

- Throttle # of connections to api

## [0.2.2] - 2020-08-27

### Added

- Select game flavor in Settings

### Fixed

- Large addons were not being timedout
- Linux users were not able to select a folder in file dialog

## [0.2.1] - 2020-08-26

### Added

- Settings view
- File dialog to select World of Warcraft pth from settings view
- Force download button on addons

### Fixed

- Better copy for many strings<|MERGE_RESOLUTION|>--- conflicted
+++ resolved
@@ -15,19 +15,13 @@
 ## [Unreleased]
 
 ### Added
-<<<<<<< HEAD
-
-- Remote version can be clicked to directly open the changelog webpage.
-
-### Fixed
-=======
->>>>>>> aef42e0e
 
 - Added "Beta / Alpha" release channel support for GitHub addons. Releases marked
   as "pre-release" on GitHub will show as an update when the addon is marked as
   "Beta" or "Alpha". Releases not marked as "pre-release" will show up for "Stable".
 - Row colors now alternate by default for better accessibility. This can be turned
   off in settings under the UI section's "Alternate Row Colors" checkbox.
+- Remote version can be clicked to directly open the changelog webpage.
 
 ### Changed
 
