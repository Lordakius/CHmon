<!-- @see (casperstorm): Disable MD024 because `Keep a Changelog` use duplicate
header titles -->
<!-- markdownlint-disable MD024 -->

# Changelog

All notable changes to this project will be documented in this file.

The format is based on [Keep a Changelog](https://keepachangelog.com/en/1.0.0/),
and this project adheres to [Semantic Versioning](https://semver.org/spec/v2.0.0.html).

The sections should follow the order `Packaging`, `Added`, `Changed`, `Fixed`
and `Removed`.

## [Unreleased]

<<<<<<< HEAD
### Fixed

- Fix a bug where users upgrading from an older version of Ajour might have incorrect
  behavior when trying to resize a column in the Catalog
=======
### Changed

- Catalog search now uses a fuzzy match for better searching of the catalog.

### Fixed

- Certain CF addons weren't fingerprinted correctly due to a bug in the fingerprinting
  logic for splitting on lines.
>>>>>>> 639636ce

## [0.5.4] - 2020-12-07

### Added

- Row Highlighting. Rows in `My Addons` and `Catalog` will now highlight on mouseover.
  Clicking a row in `My Addons` will expand it. Clicking a row in `Catalog` will
  launch the website of the addon.
- Ability to retry an update, if it failed during download or unpacking.
- A minimum size to the Ajour window.
- A new Beta self update channel has been added that can be selected to allow self
  updating Ajour to beta releases. Use this if you'd like to help test out newer
  features before they are released, or just want the latest a little quicker than
  our normal release schedule. This can be changed in the settings.
- Periodic self update check. Ajour will now check for self updates while running
  every hour. Previously self updates were only checked on launch.

### Changed

- The old Changelog system has been removed which means you can no longer
  interact with the versions in the `Local` and `Remote` columns.
  Instead, a `Changelog` button has been added to the expanded addon window.

### Fixed

- Fixed issue where some Tukui addons wouldn't get matched correctly.
- Fixed a bug in backup where the zip archive created on Windows didn't open properly
  on Linux and Macos. Fixed by converting Windows `\` path separators to `/` before
  writing to the zip file.

## [0.5.3] - 2020-11-23

### Added

- Added an option to Backup via the command line. Flavors and backup folder sources
  can be specified
  - Pass `ajour backup --help` to get help using this new command
- Two new themes; Ferra and One Dark
- Button in settings to open config data directory

### Changed

- Sorted themes alphabetically in the picker
- Better human readable errors in Ajour gui. Errors and underlying causes
are still logged.

### Fixed

- Fixed bug that caused catalog to fail downloading when `null` values existed
  in the payload
- Ajour starts with zero height and width after being closed minimized
- Removed timeout for downloading the catalog. Users with slow internet can now
  fetch the catalog regardless of how long it will take
- Catalog could cause Ajour to crash if internet connection was slow

## [0.5.2] - 2020-11-20

### Packaging

- Updated Ajour icon on macOS to a "Big Sur" version

### Added

- About view
- Option to hide ignored addons

### Changed

- Date sort catalog descending first, which is more natural
- Settings now use the whole view

### Fixed

- Game Version fallback to TOC could in some cases fail
- Visual glitch when only having 1 flavor
- Load addons into catalog asynchronously
- Only show categories pertaining to the source selected

## [0.5.1] - 2020-11-12

### Added

- WoWInterface addons has been added to the Catalog.
- Catalog will automatically refresh if Ajour is kept open.
  - Underlying catalog data refreshes every night at 00:00 UTC, this refresh
    triggers at 00:05 UTC
- Added ability to toggle which folders get included in Backup (AddOns & WTF)
- Addons can be installed from GitHub and GitLab via the GUI or command line
  - To install via the command line, check out `ajour install --help`

### Fixed

- If we don't get Game Version from API we fallback to the one in the TOC file
  if present.
- Increased width on certain buttons to avoid line breaks.

## [0.5.0] - 2020-11-03

### Packaging

- Ajour can now self update when a new release is available. An "Update" button
  will appear along with a message that a newer release is available. Clicking this
  button will automatically update Ajour and relaunch it as the newer version.
  - On windows, self update may fail if you've placed the executable in Program
    Files due to permissions. Either run as administrator or place the executable
    under your User folder. We recommend placing it as `%APPDATA%\ajour\ajour.exe`
    and pinning to the taskbar or creating a desktop shortcut.
  - On linux, self update only works when running from the AppImage.
- The linux `AppImage` release assets are now built on Ubuntu 16.04 (Xenial) to
  improve support.

### Added

- You can now select which columns you want to see in the Catalog.
- Game version has been added as a optional column to addons in the Catalog.
- Ajour now matches addons against WoWInterface.
- Button to Ajour website in Settings.
- Tukui addons can now be installed via the Catalog.
  - A cache was added to support this feature since tukui addons have fairly
    unreliable metadata in their .toc files.

### Fixed

- Some addons failed to install through the catalog.
- Cancelling when changing wow path will empty list.
- Case-sensitive issue when sorting addons by title.
- Better addon changelog formatting.
- Bug on linux that caused window size to grow / shrink between sessions when a
  <>1.0 scale was set.
- Issue where Ajour sometimes shows a blank screen while content is loading.
- Issue where forked addons from the curse API would show both versions of the
  addon in Ajour instead of only the one actually installed.

## [0.4.4] - 2020-10-23

### Fixed

- Fixed issue where Tukui addons would delete dependency standalone addons
  during update.
- Now correctly shows all sub-addons if they are a seperate addons.
  - An example is Altoholic-Retail (Teelo's Fork). All it's dependencies are
    actually standalone addons. They are now correctly shown.

## [0.4.3] - 2020-10-22

### Fixed

- Fixed the CurseForge API issue by using another api that caches the responses
  (kindly provided by wowup.io).
- Minor improvements to the matching addons which was caused by yesterdays update
  (SORRY!).

## [0.4.2] - 2020-10-21

### Added

- Add fallback measures for displaying addons when fingerprinting fails or we
  can't link an addon to a remote registry.
  - Curse addons that have been locally modified should now display properly in
    Ajour. A `Repair` button will be present which will install the latest version
    of the addon so Ajour can accurately track the addon without local modifications.
  - Addons that can't match to any registry will now show up in Ajour as status
    `Unknown`. Addons that have multiple folders will not be grouped and instead
    we will show one entry for every folder.
  - **NOTE**: The current ongoing issues with the CurseForge fingerprint API
    means some addons will randomly get one of these new statuses, but should be
    ignored until that issue has been resolved.
- Added Latest Release column to both My Addons and Catalog.
- Support for Beta and PTR.
- When pressing on either `local` or `remote` version in MyAddons you will see
  the changelog.
- When pressing on the addon title inside the catalog Ajour will open the addon
  website.

### Fixed

- Fixed bug where orphaned folders could exist after updating an addon if the
  newer version of an addon didnt't include those folders anymore.
- Ensure symlinks are removed in the addons folder prior to extracting an addon,
  so we don't write into the symlink and instead remove the link / create a new folder.
  - This is a request from a developer who symlinks their source code into the
    addons folder and Ajour could accidently overwrite it.
- Fixed catalog install buttons getting stuck when install fails or addon is
  unavailable to download. Button will now show "Retry" if failed and disabled as
  "Unavailable" if the addon is unavailable.
- Added a check on content length of downloaded addons when updating or
  installing and properly set an error message when this occurs so we know the
  update / install failed so use can retry.
- Fixed a bug in the logic for selecting a relevant release channel.

### Changed

- Now only shows the flavors which is detected in your World of Warcraft folder

### Packaging

- Added Forest Night theme

## [0.4.1] - 2020-10-11

### Added

- 10 new themes has been bundled together with the application.
  - The way you define a theme has been refactored so we can define more nuances.
  - This is a breaking changes for old themes, which needs to be refactored to
    the new format. By default if the theme does not conform to the new format,
    Ajour will simply not try to parse it.
- Added a command line option to update all addons with an update without launching
  the GUI. Process will exit after completing.
  - Use `ajour update` from command line
- Ajour can now self update when a new release is available.
  - User is presented with an "Update" buton instead of a "Download" button when
    a new release is available. Upon clicking, the new release will be downloaded
    in the background, replace the existing executable file, and will be relaunched
    as the new version.

### Fixed

- Fixed a case where we would choose alpha even though it was older than stable.
- Fixed fingerprinting where some addons would fail during fingerprinting due to
  invalid UTF-8 characters and missing files. These addons now successfully fingerprint.

## [0.4.0] - 2020-10-06

### Added

- The catalog has been implemented 📦
  - This is long awaited, but we wanted to get it right. You can now easily and
    quickly search, filter and install addons
  - This first release of the catalog will come with CurseForge as source and in
    the next release we will add Tukui as well
- Logic for falling back to root World of Warcraft directory if a sub-folder was
  chosen
  - We solved a UX problem with some coding logic. It was not always clear that
    Ajour requires the World of Warcraft root folder

### Changed

- Tidy up Settings
- Better onboarding the first time you start Ajour
  - We have added a nice button to the welcome message to let users easily get
    going by selecting the World of Warcraft path

## [0.3.5] - 2020-10-01

### Packaging

- Updated Ajour icon.
- Added an alternative build that uses OpenGL. This will allow Ajour to be used
  by the widest possible audience, and resolve issues where users couldn't use Ajour
  with older / certain GPU configurations. An alternative download link will be
  provided to users wanting to try this build over the default.
- Added AppImage release that can be used on linux distro

### Added

- You can now select which release channel you want each addon to use. Currently
  `alpha`, `beta` and `stable` is supported.
- Columns can now be toggled as visible and reordered from settings. In addition,
  3 new optional columns have been added that can be toggled (Channel, Game Version,
  Author).
- Added command line options that can be specified to change the behavior of Ajour
  at runtime.
  - `--data <PATH>` can be specified to use a custom data directory
  - `--aa <true / false>` can be specified to enable / disable Anti-aliasing.
    Anti-aliasing is used by default if not specified.

### Changed

- Ignored addons has been removed from settings, and is now present in the addon
  list with a `ignored` status.
  - Reason for this is to clean up settings view.
- Reworked the controls for selected flavor. It should now be more obvious what
  is selected and what you can select.
- Ajour now does a better job at cache busting by looking at the modified date
  on a Addon folder.

### Fixed

- Ajour now creates the `.config` dir if it does not exist on macOS and Linux.
  - This fixes a crash where Ajour coudn't start if the user didn't have a `.config`
    directory.
- Fixed a issue where Ajour would crash if CurseForge returned Minecraft addons
  instead of a World of Warcraft addons.
  - We have had a incident where a requested World of Warcraft addon was returned
    as a Minecraft plugin called HorsePower. This we did not expect so Ajour would
    crash.

## [0.3.4] - 2020-09-26

### Packaging

- Windows: Ajour now comes bundled with the needed dependencies. This way we avoid
  relying on the system having Microsoft Visual C++ 2015 Redistributable.

### Added

- It is now possible to see when a update was released in the details view of an
  addon.
- A website button has been added to the detail view of each addon.
  - The idea is that with this button, it is easy to open up the addon website
    and view additional information which Ajour might not show.
- Columns can be resized by clicking & dragging the dividers between the column
  headers. This change will be saved and used when starting Ajour.
- Window size will be saved when resizing the application and used when starting
  Ajour.
- UI Scaling has been added to settings. UI scale can be increased or decreased
  and will be saved when changed.
- A backup option has been added to archive the AddOns and WTF folders from each
  flavor installed on the machine to a user chosen directory.
  - Backups created through Ajour are not actively managed once created, so pruning
    old backups and restoring from a backup need to be handled by the user

### Changed

- Detail view has now a more calm look by utlilizing the space to the right, and
  by increasing the opacity of the background slighty to create some levels in the
  design.

## [0.3.3] - 2020-09-17

### Packaging

- Added local logging for debugging the application. An `ajour.log` file is saved
  in the ajour config directory. This file can be shared along with any bug reports
  to help better debug the issue

### Added

- Improve clarity of row titles to reflect current sort state

### Changed

- Made it easier to use Ajour if you play both Classic and Retail by moving the
  control from settings into the menubar
  - Ajour will now parse both Classic and Retail directories on launch. This means
    that when you switch between the two it will now be instantaneously

### Fixed

- Update all will now respect ignored addons, and correctly skip them
- The settings- and detail-window will now be closed on interactions outside of
  it
  - It was a bit confusing that the windows stayed open even though you interacted
    with the application outside of them
- When displaying details for an addon, the title of the addon is highlighted to
  improve visibility of which addon is expanded
- Better toc file parsing
  - We now have better logic catching the values inside the toc file
  - If we for some reason does not find a title for the addon, we fallback and
    use the foldername
- Check for case-insensitive version of `Interface/AddOns` folder for robustness
- Check for & create ajour config folder before launching concurrent init operations
  - The `load_config` and `load_user_themes` operations are launched concurrently
    on startup. Since they both require the config folder, they will both try to
    create it if it doesn't exist. This causes a panic on linux since the `create_dir`
    fs operation fails if the folder already exists

## [0.3.2] - 2020-09-11

### Changed

- Light theme is now a bit more gentle to the eyes. Don't worry, it's still not
  default.
- Switched Refresh and Update All buttons.

## [0.3.1] - 2020-09-11

### Fixed

- Correctly rehashes addon after an update.
  - After an addon was updated we did in some cases not rehash correctly. This
    was due to the fact that a addon can have multiple folders and this was not
    taken into account in this case. Another case was that we replaced the content
    with the new update, but that could again lead to a miscalclulated hash if there
    was a mismatch in amount of files. Thanks to [tarkah](https://github.com/tarkah)
    for these optimizations.

## [0.3.0] - 2020-09-10

### Added

- Fingerprinting is now used to better match addons.
  - This is a bigger refactor, which introduces a whole new way of matching addons.
    We are now doing a hash of each addon, which we then compare with the API to
    see if we need to update or not. It has, however, introduced a longer initial
    load time because we need to hash each addon. The hash is saved locally, so
    we have some logic in place to minimize the amount of times we are hashing.

### Fixed

- Trimming leading and trailing whitespace from toc values.
  - Small issue where some `.toc` files added multiple space before, or after values
    which would confuse our UI.
- UI glitch in settings has been removed.

## [0.2.5] - 2020-09-05

### Added

- Make columns sortable (by [tarkah](https://github.com/tarkah))
- Support for user themes and theme selection (by [tarkah](https://github.com/tarkah))

### Fixed

- UTF-8 issue in .toc file
- Updated copy, and improved onboarding experience

## [0.2.4] - 2020-09-02

### Added

- Ajour checks itself for updates (by [tarkah](https://github.com/tarkah))
- Tukui now handle classic flavor

### Changed

- Removed details button. Title is now clickable.

### Fixed

- Parsing issue with Tukui addons.

## [0.2.3] - 2020-08-30

### Added

- New logic for bundling together addons
- Author information in addon details
- Ignore and unignore addons

### Changed

- Throttle # of connections to api

## [0.2.2] - 2020-08-27

### Added

- Select game flavor in Settings

### Fixed

- Large addons were not being timedout
- Linux users were not able to select a folder in file dialog

## [0.2.1] - 2020-08-26

### Added

- Settings view
- File dialog to select World of Warcraft pth from settings view
- Force download button on addons

### Fixed

- Better copy for many strings<|MERGE_RESOLUTION|>--- conflicted
+++ resolved
@@ -14,21 +14,16 @@
 
 ## [Unreleased]
 
-<<<<<<< HEAD
-### Fixed
-
+### Changed
+
+- Catalog search now uses a fuzzy match for better searching of the catalog.
+
+### Fixed
+
+- Certain CF addons weren't fingerprinted correctly due to a bug in the fingerprinting
+  logic for splitting on lines.
 - Fix a bug where users upgrading from an older version of Ajour might have incorrect
   behavior when trying to resize a column in the Catalog
-=======
-### Changed
-
-- Catalog search now uses a fuzzy match for better searching of the catalog.
-
-### Fixed
-
-- Certain CF addons weren't fingerprinted correctly due to a bug in the fingerprinting
-  logic for splitting on lines.
->>>>>>> 639636ce
 
 ## [0.5.4] - 2020-12-07
 
