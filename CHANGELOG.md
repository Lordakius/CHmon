--- conflicted
+++ resolved
@@ -9,13 +9,10 @@
 
 ## [Unreleased]
 ### Fixed
-<<<<<<< HEAD
 - Cancelling when changing wow path will empty list.
 - Fixed case-sensitive issue when sorting addons by title. 
-=======
-- Cancelling when changing wow path will empty list 
-- Better changelog formatting
->>>>>>> 863e8bbc
+- Better addon changelog formatting.
+
 ### Packaging
 - The linux `AppImage` release assets are now built on Ubuntu 16.04 (Xenial) to improve support.
 
