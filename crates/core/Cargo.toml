--- conflicted
+++ resolved
@@ -42,12 +42,8 @@
 walkdir = "2.3"
 retry = "1.1"
 
-<<<<<<< HEAD
-iced_native = { git = "https://github.com/hecrj/iced.git", rev = "fb015a85d22a7c4632bd251127a89259bfd0c346", optional = true }
+iced_native = { git = "https://github.com/hecrj/iced.git", rev = "d3b04bf892ce63d3129686968039c258945c5b02", optional = true }
 
 [target.'cfg(target_os = "macos")'.dependencies]
 flate2 = "1.0"
-tar = "0.4"
-=======
-iced_native = { git = "https://github.com/hecrj/iced.git", rev = "d3b04bf892ce63d3129686968039c258945c5b02", optional = true }
->>>>>>> a28cd64d
+tar = "0.4"